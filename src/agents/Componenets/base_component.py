# coding=utf-8
# Copyright 2023  The AIWaves Inc. team.

#
# Licensed under the Apache License, Version 2.0 (the "License");
# you may not use this file except in compliance with the License.
# You may obtain a copy of the License at
#
#     http://www.apache.org/licenses/LICENSE-2.0
#
# Unless required by applicable law or agreed to in writing, software
# distributed under the License is distributed on an "AS IS" BASIS,
# WITHOUT WARRANTIES OR CONDITIONS OF ANY KIND, either express or implied.
# See the License for the specific language governing permissions and
# limitations under the License.
"""
Components (modularized prompts) of a Node in an LLM Autonomous agent
"""

from abc import abstractmethod
import uuid
from text2vec import semantic_search
from utils import (
    get_key_history,
    load_knowledge_base_qa,
    load_knowledge_base_UnstructuredFile,
    get_embedding,
    extract,
)
import json
from typing import Dict, List
import os
from googleapiclient.discovery import build
import requests
from selenium import webdriver
from selenium.webdriver.common.by import By
from selenium.webdriver.support.ui import WebDriverWait
from selenium.webdriver.support import expected_conditions as EC
from bs4 import BeautifulSoup
import base64
import re
from datetime import datetime, timedelta
from typing import Tuple, List, Any, Dict
from email.mime.text import MIMEText
from email.mime.multipart import MIMEMultipart
from google.auth.transport.requests import Request
from google.oauth2.credentials import Credentials
from google_auth_oauthlib.flow import InstalledAppFlow
from googleapiclient.discovery import build
from googleapiclient.errors import HttpError
from tqdm import tqdm


class Component:
    def __init__(self):
        pass


class PromptComponent:
    def __init__(self):
        pass

    @abstractmethod
    def get_prompt(self, agent):
        pass


class ToolComponent:
    def __init__(self):
        pass

    @abstractmethod
    def func(self):
        pass


class TaskComponent(PromptComponent):
    def __init__(self, task):
        super().__init__()
        self.task = task

    def get_prompt(self, agent):
        return f"""The task you need to execute is: <task>{self.task}</task>.\n"""


class OutputComponent(PromptComponent):
    def __init__(self, output):
        super().__init__()
        self.output = output

    def get_prompt(self, agent):
        return f"""Please contact the above to extract <{self.output}> and </{self.output}>, \
            do not perform additional output, please output in strict accordance with the above format!\n"""


class LastComponent(PromptComponent):
    def __init__(self, last_prompt):
        super().__init__()
        self.last_prompt = last_prompt

    def get_prompt(self, agent):
        return self.last_prompt


class StyleComponent(PromptComponent):
    """
    角色、风格组件
    """

    def __init__(self, role):
        super().__init__()
        self.role = role

    def get_prompt(self, agent):
        name = agent.name
        style = agent.style
        return f"""Now your role is:\n<role>{self.role}</role>, your name is:\n<name>{name}</name>. \
            You need to follow the output style:\n<style>{style}</style>.\n"""


class RuleComponent(PromptComponent):
    def __init__(self, rule):
        super().__init__()
        self.rule = rule

    def get_prompt(self, agent):
        return f"""The rule you need to follow is:\n<rule>{self.rule}</rule>.\n"""


class DemonstrationComponent(PromptComponent):
    """
    input a list,the example of answer.
    """

    def __init__(self, demonstrations):
        super().__init__()
        self.demonstrations = demonstrations

    def add_demonstration(self, demonstration):
        self.demonstrations.append(demonstration)

    def get_prompt(self, agent):
        prompt = "Here are demonstrations you can refer to:\n<demonstrations>"
        for demonstration in self.demonstrations:
            prompt += "\n" + demonstration
        prompt += "</demonstrations>\n"
        return prompt


class CoTComponent(PromptComponent):
    """
    input a list,the example of answer.
    """

    def __init__(self, demonstrations):
        super().__init__()
        self.demonstrations = demonstrations

    def add_demonstration(self, demonstration):
        self.demonstrations.append(demonstration)

    def get_prompt(self, agent):
        prompt = "You need to think in detail before outputting, the thinking case is as follows:\n<demonstrations>"
        for demonstration in self.demonstrations:
            prompt += "\n" + demonstration
        prompt += "</demonstrations>\n"
        return prompt


class CustomizeComponent(PromptComponent):
    def __init__(self, template, keywords) -> None:
        super().__init__()
        self.template = template
        self.keywords = keywords

    def get_prompt(self, agent):
        template_keyword = {}
        for keyword in self.keywords:
            current_keyword = agent.environment.shared_memory[keyword]
            template_keyword[keyword] = current_keyword
        print(template_keyword)
        return self.template.format(**template_keyword)


class KnowledgeBaseComponent(ToolComponent):
    def __init__(self, top_k, type, knowledge_base):
        super().__init__()
        self.top_k = top_k
        self.type = type
        self.knowledge_base = knowledge_base

        if self.type == "QA":
            (
                self.kb_embeddings,
                self.kb_questions,
                self.kb_answers,
                self.kb_chunks,
            ) = load_knowledge_base_qa(self.knowledge_base)
        else:
            self.kb_embeddings, self.kb_chunks = load_knowledge_base_UnstructuredFile(
                self.knowledge_base
            )

    def func(self, agent):
        query = (
            agent.long_term_memory[-1]["content"]
            if len(agent.long_term_memory) > 0
            else ""
        )
        knowledge = ""
        query = extract(query, "query")
        query_embedding = get_embedding(query)
        hits = semantic_search(query_embedding, self.kb_embeddings, top_k=50)
        hits = hits[0]
        temp = []
        if self.type == "QA":
            for hit in hits:
                matching_idx = hit["corpus_id"]
                if self.kb_chunks[matching_idx] in temp:
                    pass
                else:
                    knowledge = (
                        knowledge
                        + f"question:{self.kb_questions[matching_idx]},answer:{self.kb_answers[matching_idx]}\n\n"
                    )
                    temp.append(self.kb_answers[matching_idx])
                    if len(temp) == 1:
                        break
            print(hits[0]["score"])
            score = hits[0]["score"]
            if score < 0.5:
                return {"prompt": "No matching knowledge base"}
            else:
                return {"prompt": "The relevant content is: " + knowledge + "\n"}
        else:
            for hit in hits:
                matching_idx = hit["corpus_id"]
                if self.kb_chunks[matching_idx] in temp:
                    pass
                else:
                    knowledge = knowledge + f"{self.kb_answers[matching_idx]}\n\n"
                    temp.append(self.kb_answers[matching_idx])
                    if len(temp) == self.top_k:
                        break
            print(hits[0]["score"])
            score = hits[0]["score"]
            if score < 0.5:
                return {"prompt": "No matching knowledge base"}
            else:
                print(knowledge)
                return {"prompt": "The relevant content is: " + knowledge + "\n"}


class StaticComponent(ToolComponent):
    def __init__(self, output):
        super().__init__()
        self.output = output

    def func(self, agent):
        outputdict = {"response": self.output}
        return outputdict


class ExtractComponent(ToolComponent):
    def __init__(
        self,
        extract_words,
        system_prompt,
        last_prompt=None,
    ):
        super().__init__()
        self.extract_words = extract_words
        self.system_prompt = system_prompt
        self.default_prompt = (
            "Please strictly adhere to the following format for outputting:\n"
        )
        for extract_word in extract_words:
            self.default_prompt += (
                f"<{extract_word}> the content you need to extract </{extract_word}>"
            )
        self.last_prompt = last_prompt if last_prompt else self.default_prompt

    def func(self, agent):
        response = agent.LLM.get_response(
            agent.long_term_memory,
            self.system_prompt,
            self.last_prompt,
            stream=False,
        )
        for extract_word in self.extract_words:
            key = extract(response, extract_word)
            key = key if key else response
            agent.environment.shared_memory[extract_word] = key

        return {}


"""Search sources: chatgpt/search engines/specific search sources/can even be multimodal (if it comes to clothing)"""


class WebSearchComponent(ToolComponent):
    """search engines"""

    __ENGINE_NAME__: List = ["google", "bing"]

    def __init__(self, engine_name: str, api: Dict):
        """
        :param engine_name: The name of the search engine used
        :param api: Pass in a dictionary, such as {"bing":"key1", "google":"key2", ...}, of course each value can also be a list, or more complicated
        """
        super(WebSearchComponent, self).__init__()
        """Determine whether the key and engine_name of the api are legal"""

        assert engine_name in WebSearchComponent.__ENGINE_NAME__
        for api_name in api:
            assert api_name in WebSearchComponent.__ENGINE_NAME__

        self.api = api
        self.engine_name = engine_name

        self.search: Dict = {"bing": self._bing_search, "google": self._google_search}

    def _bing_search(self, query: str, **kwargs):
        """Initialize search hyperparameters"""
        subscription_key = self.api["bing"]
        search_url = "https://api.bing.microsoft.com/v7.0/search"
        headers = {"Ocp-Apim-Subscription-Key": subscription_key}
        params = {
            "q": query,
            "textDecorations": True,
            "textFormat": "HTML",
            "count": 10,
        }
        """start searching"""
        response = requests.get(search_url, headers=headers, params=params)
        response.raise_for_status()
        results = response.json()["webPages"]["value"]
        """excute"""
        metadata_results = []
        for result in results:
            metadata_result = {
                "snippet": result["snippet"],
                "title": result["name"],
                "link": result["url"],
            }
            metadata_results.append(metadata_result)
        return {"meta data": metadata_results}

    def _google_search(self, query: str, **kwargs):
        """Initialize search hyperparameters"""
        api_key = self.api[self.engine_name]["api_key"]
        cse_id = self.api[self.engine_name]["cse_id"]
        service = build("customsearch", "v1", developerKey=api_key)
        """start searching"""
        results = (
            service.cse().list(q=query, cx=cse_id, num=10, **kwargs).execute()["items"]
        )
        """excute"""
        metadata_results = []
        for result in results:
            metadata_result = {
                "snippet": result["snippet"],
                "title": result["title"],
                "link": result["link"],
            }
            metadata_results.append(metadata_result)
        return {"meta data": metadata_results}

    def func(self, agent, **kwargs) -> Dict:
        query = (
            agent.long_term_memory[-1]["content"]
            if len(agent.long_term_memory) > 0
            else " "
        )
        query = extract(query, "query")
        response = agent.LLM.get_response(
            None,
            system_prompt=f"Please analyze the provided conversation and identify keywords that can be used for a search engine query. Format the output as <keywords>extracted keywords</keywords>:\nConversation:\n{query}",
            stream=False,
        )
        response = extract(response, "keywords")
        query = response if response else query

        search_results = self.search[self.engine_name](query=query, **kwargs)
        information = ""
        for i in search_results["meta data"][:2]:
            information += i["snippet"]
        return {
            "prompt": "You can refer to the following information to reply:\n"
            + information
        }

    def convert_search_engine_to(self, engine_name):
        assert engine_name in WebSearchComponent.__ENGINE_NAME__
        self.engine_name = engine_name


class WebCrawlComponent(ToolComponent):
    """Open a single web page for crawling"""

    def __init__(self):
        super(WebCrawlComponent, self).__init__()

    def func(self, agent_dict) -> Dict:
        url = agent_dict["url"]
        print(f"crawling {url} ......")
        content = ""
        """Crawling content from url may need to be carried out according to different websites, such as wiki, baidu, zhihu, etc."""
        driver = webdriver.Chrome()
        try:
            """open url"""
            driver.get(url)

            """wait 20 second"""
            wait = WebDriverWait(driver, 20)
            wait.until(EC.presence_of_element_located((By.TAG_NAME, "body")))

            """crawl code"""
            page_source = driver.page_source

            """parse"""
            soup = BeautifulSoup(page_source, "html.parser")

            """concatenate"""
            for paragraph in soup.find_all("p"):
                content = f"{content}\n{paragraph.get_text()}"
        except Exception as e:
            print("Error:", e)
        finally:
            """quit"""
            driver.quit()
        return {"content": content.strip()}


class MailComponent(ToolComponent):
    __VALID_ACTION__ = ["read", "send"]

    def __init__(
        self, cfg_file: str, default_action: str = "read", name: str = "e-mail"
    ):
        """'../conifg/google_mail.json'"""
        super(MailComponent, self).__init__(name)
        self.name = name
        assert (
            default_action.lower() in self.__VALID_ACTION__
        ), f"Action `{default_action}` is not allowed! The valid action is in `{self.__VALID_ACTION__}`"
        self.action = default_action.lower()
        self.credential = self._login(cfg_file)

    def _login(self, cfg_file: str):
        SCOPES = [
            "https://www.googleapis.com/auth/gmail.readonly",
            "https://www.googleapis.com/auth/gmail.send",
        ]
        creds = None
        if os.path.exists("token.json"):
            print("Login Successfully!")
            creds = Credentials.from_authorized_user_file("token.json", SCOPES)
        if not creds or not creds.valid:
            print("Please authorize in an open browser.")
            if creds and creds.expired and creds.refresh_token:
                creds.refresh(Request())
            else:
                flow = InstalledAppFlow.from_client_secrets_file(cfg_file, SCOPES)
                creds = flow.run_local_server(port=0)
            # Save the credentials for the next run
            with open("token.json", "w") as token:
                token.write(creds.to_json())
        return creds

    def _read(self, mail_dict: dict):
        credential = self.credential
        state = mail_dict["state"] if "state" in mail_dict else None
        time_between = (
            mail_dict["time_between"] if "time_between" in mail_dict else None
        )
        sender_mail = mail_dict["sender_mail"] if "sender_mail" in mail_dict else None
        only_both = mail_dict["only_both"] if "only_both" in mail_dict else False
        order_by_time = (
            mail_dict["order_by_time"] if "order_by_time" in mail_dict else "descend"
        )
        include_word = (
            mail_dict["include_word"] if "include_word" in mail_dict else None
        )
        exclude_word = (
            mail_dict["exclude_word"] if "exclude_word" in mail_dict else None
        )
        MAX_SEARCH_CNT = (
            mail_dict["MAX_SEARCH_CNT"] if "MAX_SEARCH_CNT" in mail_dict else 50
        )
        number = mail_dict["number"] if "number" in mail_dict else 10
        if state is None:
            state = "all"
        if time_between is not None:
            assert isinstance(time_between, tuple)
            assert len(time_between) == 2
        assert state in ["all", "unread", "read", "sent"]
        if only_both:
            assert sender_mail is not None
        if sender_mail is not None:
            assert isinstance(sender_mail, str)
        assert credential
        assert order_by_time in ["descend", "ascend"]

        def generate_query():
            query = ""
            if state in ["unread", "read"]:
                query = f"is:{state}"
            if state in ["sent"]:
                query = f"in:{state}"
            if only_both:
                query = f"{query} from:{sender_mail} OR to:{sender_mail}"
            if sender_mail is not None and not only_both:
                query = f"{query} from:({sender_mail})"
            if include_word is not None:
                query = f"{query} {include_word}"
            if exclude_word is not None:
                query = f"{query} -{exclude_word}"
            if time_between is not None:
                TIME_FORMAT = "%Y/%m/%d"
                t1, t2 = time_between
                if t1 == "now":
                    t1 = datetime.now().strftime(TIME_FORMAT)
                if t2 == "now":
                    t2 = datetime.now().strftime(TIME_FORMAT)
                if isinstance(t1, str) and isinstance(t2, str):
                    t1 = datetime.strptime(t1, TIME_FORMAT)
                    t2 = datetime.strptime(t2, TIME_FORMAT)
                elif isinstance(t1, str) and isinstance(t2, int):
                    t1 = datetime.strptime(t1, TIME_FORMAT)
                    t2 = t1 + timedelta(days=t2)
                elif isinstance(t1, int) and isinstance(t2, str):
                    t2 = datetime.strptime(t2, TIME_FORMAT)
                    t1 = t2 + timedelta(days=t1)
                else:
                    assert False, "invalid time"
                if t1 > t2:
                    t1, t2 = t2, t1
                query = f"{query} after:{t1.strftime(TIME_FORMAT)} before:{t2.strftime(TIME_FORMAT)}"
            return query.strip()

        def sort_by_time(data: List[Dict]):
            if order_by_time == "descend":
                reverse = True
            else:
                reverse = False
            sorted_data = sorted(
                data,
                key=lambda x: datetime.strptime(x["time"], "%Y-%m-%d %H:%M:%S"),
                reverse=reverse,
            )
            return sorted_data

        try:
            service = build("gmail", "v1", credentials=credential)
            results = (
                service.users()
                .messages()
                .list(userId="me", labelIds=["INBOX"], q=generate_query())
                .execute()
            )

            messages = results.get("messages", [])
            email_data = list()

            if not messages:
                print("No eligible emails.")
                return None
            else:
                pbar = tqdm(total=min(MAX_SEARCH_CNT, len(messages)))
                for cnt, message in enumerate(messages):
                    pbar.update(1)
                    if cnt >= MAX_SEARCH_CNT:
                        break
                    msg = (
                        service.users()
                        .messages()
                        .get(
                            userId="me",
                            id=message["id"],
                            format="full",
                            metadataHeaders=None,
                        )
                        .execute()
                    )

                    subject = ""
                    for header in msg["payload"]["headers"]:
                        if header["name"] == "Subject":
                            subject = header["value"]
                            break

                    sender = ""
                    for header in msg["payload"]["headers"]:
                        if header["name"] == "From":
                            sender = re.findall(
                                r"\b[\w\.-]+@[\w\.-]+\.\w+\b", header["value"]
                            )[0]
                            break
                    body = ""
                    if "parts" in msg["payload"]:
                        for part in msg["payload"]["parts"]:
                            if part["mimeType"] == "text/plain":
                                data = part["body"]["data"]
                                body = base64.urlsafe_b64decode(data).decode("utf-8")
                                break

                    email_info = {
                        "sender": sender,
                        "time": datetime.fromtimestamp(
                            int(msg["internalDate"]) / 1000
                        ).strftime("%Y-%m-%d %H:%M:%S"),
                        "subject": subject,
                        "body": body,
                    }
                    email_data.append(email_info)
                pbar.close()
            email_data = sort_by_time(email_data)[0:number]
            return {"results": email_data}
        except Exception as e:
            print(e)
            return None

    def _send(self, mail_dict: dict):
        recipient_mail = mail_dict["recipient_mail"]
        subject = mail_dict["subject"]
        body = mail_dict["body"]
        credential = self.credential
        service = build("gmail", "v1", credentials=credential)

        message = MIMEMultipart()
        message["to"] = recipient_mail
        message["subject"] = subject

        message.attach(MIMEText(body, "plain"))

        raw_message = base64.urlsafe_b64encode(message.as_bytes()).decode("utf-8")
        try:
            message = (
                service.users()
                .messages()
                .send(userId="me", body={"raw": raw_message})
                .execute()
            )
            return {"state": True}
        except HttpError as error:
            print(error)
            return {"state": False}

<<<<<<< HEAD
    def func(self, mail_dict: dict):
        if "action" in mail_dict:
            assert mail_dict["action"].lower() in self.__VALID_ACTION__
            self.action = mail_dict["action"]
=======
    def func(self, agent):
        if "action" in agent.environment.shared_memory:
            assert (
                agent.environment.shared_memory["action"].lower()
                in self.__VALID_ACTION__
            )
            self.action = agent.environment.shared_memory["action"]
>>>>>>> b8962f2c
        functions = {"read": self._read, "send": self._send}
        return functions[self.action](mail_dict)

    def convert_action_to(self, action_name: str):
        assert (
            action_name.lower() in self.__VALID_ACTION__
        ), f"Action `{action_name}` is not allowed! The valid action is in `{self.__VALID_ACTION__}`"
        self.action = action_name.lower()


class WeatherComponet(ToolComponent):
    def __init__(self, api_key, name="weather", TIME_FORMAT="%Y-%m-%d"):
        super(WeatherComponet, self).__init__(name)
        self.name = name
        self.TIME_FORMAT = TIME_FORMAT
        self.api_key = api_key

    def _parse(self, data):
        dict_data: dict = {}
        for item in data["data"]:
            date = item["datetime"]
            dict_data[date] = {}
            if "weather" in item:
                dict_data[date]["description"] = item["weather"]["description"]
            mapping = {
                "temp": "temperature",
                "max_temp": "max_temperature",
                "min_temp": "min_temperature",
                "precip": "accumulated_precipitation",
            }
            for key in ["temp", "max_temp", "min_temp", "precip"]:
                if key in item:
                    dict_data[date][mapping[key]] = item[key]
        return dict_data

    def _query(self, city_name, country_code, start_date, end_date):
        """https://www.weatherbit.io/api/historical-weather-daily"""
        # print(datetime.strftime(start_date, self.TIME_FORMAT), datetime.strftime(datetime.now(), self.TIME_FORMAT), end_date, datetime.strftime(datetime.now()+timedelta(days=1), self.TIME_FORMAT))
        if start_date == datetime.strftime(
            datetime.now(), self.TIME_FORMAT
        ) and end_date == datetime.strftime(
            datetime.now() + timedelta(days=1), self.TIME_FORMAT
        ):
            """today"""
            url = f"https://api.weatherbit.io/v2.0/current?city={city_name}&country={country_code}&key={self.api_key}"
        else:
            url = f"https://api.weatherbit.io/v2.0/history/daily?&city={city_name}&country={country_code}&start_date={start_date}&end_date={end_date}&key={self.api_key}"
        response = requests.get(url)
        data = response.json()
        return self._parse(data)

    def func(self, weather_dict: Dict) -> Dict:
        TIME_FORMAT = self.TIME_FORMAT
        # Beijing, Shanghai
        city_name = weather_dict["city_name"]
        # CN, US
        country_code = weather_dict["country_code"]
        # 2020-02-02
        start_date = datetime.strftime(
<<<<<<< HEAD
            datetime.strptime(weather_dict["start_date"], self.TIME_FORMAT),
            self.TIME_FORMAT,
        )
        end_date = weather_dict["end_date"] if "end_date" in weather_dict else None
=======
            datetime.strptime(
                agent.environment.shared_memory["start_date"], self.TIME_FORMAT
            ),
            self.TIME_FORMAT,
        )
        end_date = (
            agent.environment.shared_memory["end_date"]
            if "end_date" in agent.environment.shared_memory
            else None
        )
>>>>>>> b8962f2c
        if end_date is None:
            end_date = datetime.strftime(
                datetime.strptime(start_date, TIME_FORMAT) + timedelta(days=-1),
                TIME_FORMAT,
            )
        else:
            end_date = datetime.strftime(
<<<<<<< HEAD
                datetime.strptime(weather_dict["end_date"], self.TIME_FORMAT),
=======
                datetime.strptime(
                    agent.environment.shared_memory["end_date"], self.TIME_FORMAT
                ),
>>>>>>> b8962f2c
                self.TIME_FORMAT,
            )
        if datetime.strptime(start_date, TIME_FORMAT) > datetime.strptime(
            end_date, TIME_FORMAT
        ):
            start_date, end_date = end_date, start_date
        assert start_date != end_date
        return self._query(city_name, country_code, start_date, end_date)


class TranslateComponent(ToolComponent):
    __SUPPORT_LANGUAGE__ = [
        "af",
        "am",
        "ar",
        "as",
        "az",
        "ba",
        "bg",
        "bn",
        "bo",
        "bs",
        "ca",
        "cs",
        "cy",
        "da",
        "de",
        "dsb",
        "dv",
        "el",
        "en",
        "es",
        "et",
        "eu",
        "fa",
        "fi",
        "fil",
        "fj",
        "fo",
        "fr",
        "fr-CA",
        "ga",
        "gl",
        "gom",
        "gu",
        "ha",
        "he",
        "hi",
        "hr",
        "hsb",
        "ht",
        "hu",
        "hy",
        "id",
        "ig",
        "ikt",
        "is",
        "it",
        "iu",
        "iu-Latn",
        "ja",
        "ka",
        "kk",
        "km",
        "kmr",
        "kn",
        "ko",
        "ku",
        "ky",
        "ln",
        "lo",
        "lt",
        "lug",
        "lv",
        "lzh",
        "mai",
        "mg",
        "mi",
        "mk",
        "ml",
        "mn-Cyrl",
        "mn-Mong",
        "mr",
        "ms",
        "mt",
        "mww",
        "my",
        "nb",
        "ne",
        "nl",
        "nso",
        "nya",
        "or",
        "otq",
        "pa",
        "pl",
        "prs",
        "ps",
        "pt",
        "pt-PT",
        "ro",
        "ru",
        "run",
        "rw",
        "sd",
        "si",
        "sk",
        "sl",
        "sm",
        "sn",
        "so",
        "sq",
        "sr-Cyrl",
        "sr-Latn",
        "st",
        "sv",
        "sw",
        "ta",
        "te",
        "th",
        "ti",
        "tk",
        "tlh-Latn",
        "tlh-Piqd",
        "tn",
        "to",
        "tr",
        "tt",
        "ty",
        "ug",
        "uk",
        "ur",
        "uz",
        "vi",
        "xh",
        "yo",
        "yua",
        "yue",
        "zh-Hans",
        "zh-Hant",
        "zu",
    ]

    def __init__(
        self, api_key, location, default_target_language="zh-cn", name="translate"
    ):
        super(TranslateComponent, self).__init__(name)
        self.name = name
        self.api_key = api_key
        self.location = location
        self.default_target_language = default_target_language

    def func(self, translate_dict: Dict) -> Dict:
        content = translate_dict["content"]
        target_language = self.default_target_language
        if "target_language" in translate_dict:
            target_language = translate_dict["target_language"]
        assert (
            target_language in self.__SUPPORT_LANGUAGE__
        ), f"language `{target_language}` is not supported."

        endpoint = "https://api.cognitive.microsofttranslator.com"

        path = "/translate"
        constructed_url = endpoint + path

        params = {"api-version": "3.0", "to": target_language}

        headers = {
            "Ocp-Apim-Subscription-Key": self.api_key,
            "Ocp-Apim-Subscription-Region": self.location,
            "Content-type": "application/json",
            "X-ClientTraceId": str(uuid.uuid4()),
        }

        body = [{"text": content}]

        request = requests.post(
            constructed_url, params=params, headers=headers, json=body
        )
        response = request.json()
        response = json.dumps(
            response,
            sort_keys=True,
            ensure_ascii=False,
            indent=4,
            separators=(",", ": "),
        )
        response = eval(response)
        return {"result": response[0]["translations"][0]["text"]}


class APIComponent(ToolComponent):
    def __init__(self):
        super(APIComponent, self).__init__()

    def func(self, agent) -> Dict:
        pass


class FunctionComponent(ToolComponent):
    def __init__(
        self,
        functions,
        function_call="auto",
        response_type="response",
        your_function=None,
    ):
        super().__init__()
        self.functions = functions
        self.function_call = function_call
        self.parameters = {}
        self.available_functions = {}
        self.response_type = response_type
        if your_function:
            function_name = your_function["name"]
            function_content = your_function["content"]
            exec(function_content)
            self.available_functions[function_name] = eval(function_name)

        for function in self.functions:
            self.parameters[function["name"]] = list(
                function["parameters"]["properties"].keys()
            )
            self.available_functions[function["name"]] = eval(function["name"])

    def func(self, agent):
        messages = agent.long_term_memory
        outputdict = {}
        query = agent.long_term_memory[-1] if len(agent.long_term_memory) > 0 else " "
        key_history = get_key_history(
            query,
            agent.long_term_memory[:-1],
            agent.chat_embeddings[:-1],
        )
        response = agent.LLM.get_response(
            messages,
            None,
            functions=self.functions,
            stream=False,
            function_call=self.function_call,
            key_history=key_history,
        )
        response_message = response
        if response_message.get("function_call"):
            function_name = response_message["function_call"]["name"]
            fuction_to_call = self.available_functions[function_name]
            function_args = json.loads(response_message["function_call"]["arguments"])
            input_args = {}
            for args_name in self.parameters[function_name]:
                input_args[args_name] = function_args.get(args_name)
            function_response = fuction_to_call(**input_args)
            if self.response_type == "response":
                outputdict["response"] = function_response
            elif self.response_type == "prompt":
                outputdict["prompt"] = function_response

        return outputdict


class CodeComponent(ToolComponent):
    def __init__(self, file_name, keyword) -> None:
        super().__init__()
        self.file_name = file_name
        self.keyword = keyword
        self.system_prompt = (
            "you need to extract the modified code as completely as possible."
        )
        self.last_prompt = (
            f"Please strictly adhere to the following format for outputting: \n"
        )
        self.last_prompt += (
            f"<{self.keyword}> the content you need to extract </{self.keyword}>"
        )

    def get_prompt(self, agent):
        response = agent.LLM.get_response(
            agent.long_term_memory,
            self.system_prompt,
            self.last_prompt,
            stream=False,
        )
        code = extract(response, self.keyword)
        code = code if code else response
        file_name = "output_code" + self.file_name
        os.makedirs(file_name, exist_ok=True)
        with open(file_name, "w", encoding="utf-8") as f:
            f.write(code)
        return {}<|MERGE_RESOLUTION|>--- conflicted
+++ resolved
@@ -647,20 +647,10 @@
             print(error)
             return {"state": False}
 
-<<<<<<< HEAD
     def func(self, mail_dict: dict):
         if "action" in mail_dict:
             assert mail_dict["action"].lower() in self.__VALID_ACTION__
             self.action = mail_dict["action"]
-=======
-    def func(self, agent):
-        if "action" in agent.environment.shared_memory:
-            assert (
-                agent.environment.shared_memory["action"].lower()
-                in self.__VALID_ACTION__
-            )
-            self.action = agent.environment.shared_memory["action"]
->>>>>>> b8962f2c
         functions = {"read": self._read, "send": self._send}
         return functions[self.action](mail_dict)
 
@@ -720,23 +710,10 @@
         country_code = weather_dict["country_code"]
         # 2020-02-02
         start_date = datetime.strftime(
-<<<<<<< HEAD
             datetime.strptime(weather_dict["start_date"], self.TIME_FORMAT),
             self.TIME_FORMAT,
         )
         end_date = weather_dict["end_date"] if "end_date" in weather_dict else None
-=======
-            datetime.strptime(
-                agent.environment.shared_memory["start_date"], self.TIME_FORMAT
-            ),
-            self.TIME_FORMAT,
-        )
-        end_date = (
-            agent.environment.shared_memory["end_date"]
-            if "end_date" in agent.environment.shared_memory
-            else None
-        )
->>>>>>> b8962f2c
         if end_date is None:
             end_date = datetime.strftime(
                 datetime.strptime(start_date, TIME_FORMAT) + timedelta(days=-1),
@@ -744,13 +721,7 @@
             )
         else:
             end_date = datetime.strftime(
-<<<<<<< HEAD
                 datetime.strptime(weather_dict["end_date"], self.TIME_FORMAT),
-=======
-                datetime.strptime(
-                    agent.environment.shared_memory["end_date"], self.TIME_FORMAT
-                ),
->>>>>>> b8962f2c
                 self.TIME_FORMAT,
             )
         if datetime.strptime(start_date, TIME_FORMAT) > datetime.strptime(
