from mongoengine import connect
import mongoengine
from pymongo import MongoClient

connect(
    db='shopping_assistant',
    host='47.96.122.196',
    port=27017,
    username='aiwaves',
    password='bxzn2023',
    authentication_source='admin')
<<<<<<< HEAD
=======

# 任务配置
class TaskConfig(mongoengine.Document):
    user_id = mongoengine.IntField()  # 用户ID
    task_code = mongoengine.StringField()  # 任务编码
    task_count = mongoengine.StringField()  # 任务次数
    task_period = mongoengine.StringField()  # 任务周期


def add_task():
  pass

def delete_task():
  pass

def find_task():
  pass




# # 创建一个新的任务配置文档
# new_task = TaskConfig(task_name="任务1", task_point=100, task_code="T001", task_count="1次", task_period="每天")
# new_task.save()  # 保存到数据库

# 查询所有任务配置文档
all_tasks = TaskConfig.objects(task_name = "任务2")
for task in all_tasks:
  task.delete()

all_tasks = TaskConfig.objects.all()
for task in all_tasks:
  print(task.task_name)










# # 连接MongoDB数据库
# client = MongoClient('mongodb://aiwaves:bxzn2023@47.96.122.196:27017')

# # 列出所有数据库
# database_names = client.list_database_names()
# print("所有数据库：", database_names)

# # 切换到指定数据库
# db = client['shopping_assistant']

# # 列出该数据库中的所有集合
# collection_names = db.list_collection_names()
# print("该数据库中的所有集合：", collection_names)

# # 关闭连接
# client.close()
>>>>>>> 9937f756

# 任务配置
class TaskConfig(mongoengine.Document):
    task_name = mongoengine.StringField()  # 任务名称
    task_point = mongoengine.IntField()  # 任务点数
    task_code = mongoengine.StringField()  # 任务编码
    task_count = mongoengine.StringField()  # 任务次数
    task_period = mongoengine.StringField()  # 任务周期

<<<<<<< HEAD

# # 创建一个新的任务配置文档
# new_task = TaskConfig(task_name="任务1", task_point=100, task_code="T001", task_count="1次", task_period="每天")
# new_task.save()  # 保存到数据库

# 查询所有任务配置文档
all_tasks = TaskConfig.objects(task_name = "任务2")
for task in all_tasks:
  task.delete()

all_tasks = TaskConfig.objects.all()
for task in all_tasks:
  print(task.task_name)










# # 连接MongoDB数据库
# client = MongoClient('mongodb://aiwaves:bxzn2023@47.96.122.196:27017')

# # 列出所有数据库
# database_names = client.list_database_names()
# print("所有数据库：", database_names)

# # 切换到指定数据库
# db = client['shopping_assistant']

# # 列出该数据库中的所有集合
# collection_names = db.list_collection_names()
# print("该数据库中的所有集合：", collection_names)

# # 关闭连接
# client.close()
=======
>>>>>>> 9937f756
<|MERGE_RESOLUTION|>--- conflicted
+++ resolved
@@ -9,25 +9,28 @@
     username='aiwaves',
     password='bxzn2023',
     authentication_source='admin')
-<<<<<<< HEAD
-=======
 
 # 任务配置
 class TaskConfig(mongoengine.Document):
-    user_id = mongoengine.IntField()  # 用户ID
+    task_name = mongoengine.StringField()  # 任务名称
+    task_point = mongoengine.IntField()  # 任务点数
     task_code = mongoengine.StringField()  # 任务编码
     task_count = mongoengine.StringField()  # 任务次数
     task_period = mongoengine.StringField()  # 任务周期
 
 
-def add_task():
-  pass
+# # 创建一个新的任务配置文档
+# new_task = TaskConfig(task_name="任务1", task_point=100, task_code="T001", task_count="1次", task_period="每天")
+# new_task.save()  # 保存到数据库
 
-def delete_task():
-  pass
+# 查询所有任务配置文档
+all_tasks = TaskConfig.objects(task_name = "任务2")
+for task in all_tasks:
+  task.delete()
 
-def find_task():
-  pass
+all_tasks = TaskConfig.objects.all()
+for task in all_tasks:
+  print(task.task_name)
 
 
 
@@ -47,13 +50,6 @@
 
 
 
-
-
-
-
-
-
-
 # # 连接MongoDB数据库
 # client = MongoClient('mongodb://aiwaves:bxzn2023@47.96.122.196:27017')
 
@@ -69,56 +65,4 @@
 # print("该数据库中的所有集合：", collection_names)
 
 # # 关闭连接
-# client.close()
->>>>>>> 9937f756
-
-# 任务配置
-class TaskConfig(mongoengine.Document):
-    task_name = mongoengine.StringField()  # 任务名称
-    task_point = mongoengine.IntField()  # 任务点数
-    task_code = mongoengine.StringField()  # 任务编码
-    task_count = mongoengine.StringField()  # 任务次数
-    task_period = mongoengine.StringField()  # 任务周期
-
-<<<<<<< HEAD
-
-# # 创建一个新的任务配置文档
-# new_task = TaskConfig(task_name="任务1", task_point=100, task_code="T001", task_count="1次", task_period="每天")
-# new_task.save()  # 保存到数据库
-
-# 查询所有任务配置文档
-all_tasks = TaskConfig.objects(task_name = "任务2")
-for task in all_tasks:
-  task.delete()
-
-all_tasks = TaskConfig.objects.all()
-for task in all_tasks:
-  print(task.task_name)
-
-
-
-
-
-
-
-
-
-
-# # 连接MongoDB数据库
-# client = MongoClient('mongodb://aiwaves:bxzn2023@47.96.122.196:27017')
-
-# # 列出所有数据库
-# database_names = client.list_database_names()
-# print("所有数据库：", database_names)
-
-# # 切换到指定数据库
-# db = client['shopping_assistant']
-
-# # 列出该数据库中的所有集合
-# collection_names = db.list_collection_names()
-# print("该数据库中的所有集合：", collection_names)
-
-# # 关闭连接
-# client.close()
-=======
->>>>>>> 9937f756
+# client.close()