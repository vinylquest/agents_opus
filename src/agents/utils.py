# coding=utf-8
# Copyright 2023  The AIWaves Inc. team.

#
# Licensed under the Apache License, Version 2.0 (the "License");
# you may not use this file except in compliance with the License.
# You may obtain a copy of the License at
#
#     http://www.apache.org/licenses/LICENSE-2.0
#
# Unless required by applicable law or agreed to in writing, software
# distributed under the License is distributed on an "AS IS" BASIS,
# WITHOUT WARRANTIES OR CONDITIONS OF ANY KIND, either express or implied.
# See the License for the specific language governing permissions and
# limitations under the License.
"""helper functions for an LLM autonoumous agent"""
import csv
import random
import openai
import json
import pandas
import numpy as np
import requests
import torch
import tqdm
from text2vec import SentenceModel, semantic_search
from config import *
import re
import datetime
from langchain.document_loaders import UnstructuredFileLoader
from langchain.text_splitter import CharacterTextSplitter
<<<<<<< HEAD
embedder = SentenceModel('shibing624/text2vec-base-chinese',
                         device=torch.device("cpu"))
=======
import string
import random

def get_code():
    return ''.join(random.sample(string.ascii_letters + string.digits + string.punctuation, 8))
>>>>>>> 929a750f


def get_content_between_a_b(start_tag, end_tag, text):
    """

    Args:
        start_tag (str): start_tag
        end_tag (str): end_tag
        text (str): complete sentence

    Returns:
        str: the content between start_tag and end_tag
    """
    extracted_text = ""
    start_index = text.find(start_tag)
    while start_index != -1:
        end_index = text.find(end_tag, start_index + len(start_tag))
        if end_index != -1:
            extracted_text += text[start_index +
                                   len(start_tag):end_index] + " "
            start_index = text.find(start_tag, end_index + len(end_tag))
        else:
            break

    return extracted_text.strip()


def extract(text, type):
    """extract the content between <type></type>

    Args:
        text (str): complete sentence
        type (str): tag

    Returns:
        str: content between <type></type>
    """
    target_str = get_content_between_a_b(f'<{type}>', f'</{type}>', text)
    return target_str


def get_gpt_response_function(chat_history,
                              system_prompt,
                              last_prompt=None,
                              model="gpt-3.5-turbo-16k-0613",
                              function=None,
                              function_call="auto",
                              temperature=0,
                              args_dict=None):
    """get the response of chatgpt

    Args:
        chat_history (list): the history of chat
        system_prompt (str): the main task set in the first
        last_prompt (str): attached to the final task
        temperature(float):randomness of GPT responses

    Returns:
        str: the response of chatgpt
    """
    openai.api_key = API_KEY
    openai.proxy = PROXY
    log_path = "logs"
    if args_dict:
        log_path = args_dict["log_path"] if args_dict["log_path"] else "logs"

    messages = [{"role": "system", "content": system_prompt}]
    if chat_history:
        if len(chat_history) > 2 * MAX_CHAT_HISTORY:
            chat_history = chat_history[-2 * MAX_CHAT_HISTORY:]
        messages += chat_history
    if last_prompt:
        messages += [{"role": "system", "content": f"{last_prompt}"}]
    response = openai.ChatCompletion.create(
        model=model,
        messages=messages,
        functions=function,
        function_call=function_call,
        temperature=temperature,
    )
    log = {}
    log["input"] = messages
    log["output"] = response
    log_path = os.path.join(
            log_path,
            datetime.datetime.now().strftime('%Y-%m-%d %H:%M:%S') + ".json")
    with open(log_path,"w",encoding="utf-8") as f:
        json.dump(log, f, ensure_ascii=False, indent=2)

    return response.choices[0].message


def get_gpt_response_rule(chat_history,
                          system_prompt,
                          last_prompt=None,
                          model="gpt-3.5-turbo-16k-0613",
                          temperature=0,
                          args_dict=None):
    """get the response of chatgpt

    Args:
        chat_history (list): the history of chat
        system_prompt (str): the main task set in the first
        last_prompt (str): attached to the final task
        temperature(float):randomness of GPT responses

    Returns:
        str: the response of chatgpt
    """
    openai.api_key = API_KEY
    openai.proxy = PROXY
    log_path = "logs"
    if args_dict:
        log_path = args_dict["log_path"] if args_dict["log_path"] else "logs"

    messages = [{"role": "system", "content": system_prompt}]
    if chat_history:
        if len(chat_history) > 2 * MAX_CHAT_HISTORY:
            chat_history = chat_history[-2 * MAX_CHAT_HISTORY:]
        messages += chat_history
    if last_prompt:
        messages += [{"role": "system", "content": f"{last_prompt}"}]
    response = openai.ChatCompletion.create(
        model=model,
        messages=messages,
        temperature=temperature,
    )
    log = {}
    log["input"] = messages
    log["output"] = response
    log_path = os.path.join(
            log_path,
            datetime.datetime.now().strftime('%Y-%m-%d %H:%M:%S') + ".json")
    with open(log_path,"w",encoding="utf-8") as f:
        json.dump(log, f, ensure_ascii=False, indent=2)
    return response.choices[0].message["content"]


def get_gpt_response_rule_stream(chat_history,
                                 system_prompt,
                                 last_prompt=None,
                                 model="gpt-3.5-turbo-16k-0613",
                                 temperature=0.3,
                                 args_dict=None):
    """get the response of chatgpt

    Args:
        chat_history (list): the history of chat
        system_prompt (str): the main task set in the first
        last_prompt (str): attached to the final task
        temperature(float):randomness of GPT responses

    Returns:
        str: the response of chatgpt
    """
    openai.api_key = API_KEY
    openai.proxy = PROXY
    log_path = "logs"
    if args_dict:
        log_path = args_dict["log_path"] if args_dict["log_path"] else "logs"
        system_prompt = system_prompt + "请你的回复尽量简洁" if args_dict["answer_simplify"] else system_prompt
        last_prompt = last_prompt + "请你的回复尽量简洁" if args_dict["answer_simplify"] else last_prompt
        
    messages = [{"role": "system", "content": system_prompt}]
    if chat_history:
        if len(chat_history) > 2 * MAX_CHAT_HISTORY:
            chat_history = chat_history[-2 * MAX_CHAT_HISTORY:]
        messages += chat_history
    if last_prompt:
        messages += [{"role": "system", "content": last_prompt}]
<<<<<<< HEAD
    
    print(messages)
=======
    print("========================")
    print("messages:",messages)
    print("========================")
>>>>>>> 929a750f
    response = openai.ChatCompletion.create(model=model,
                                            messages=messages,
                                            temperature=temperature,
                                            stream=True)
    ans = ""
    for res in response:
        if res:
            r = res.choices[0]['delta'].get(
                'content') if res.choices[0]['delta'].get('content') else ''
            ans += r
            yield r
    log = {}
    log["input"] = messages
    log["output"] = ans
    log_path = os.path.join(
            log_path,
            datetime.datetime.now().strftime('%Y-%m-%d %H:%M:%S') + ".json")
    with open(log_path,"w",encoding="utf-8") as f:
        json.dump(log, f, ensure_ascii=False, indent=2)


def semantic_search_word2vec(query_embedding, kb_embeddings, top_k):
    return semantic_search(query_embedding, kb_embeddings, top_k=top_k)


def cut_sent(para):
    para = re.sub('([。！？\?])([^”’])', r"\1\n\2", para)
    para = re.sub('(\.{6})([^”’])', r"\1\n\2", para)
    para = re.sub('(\…{2})([^”’])', r"\1\n\2", para)
    para = re.sub('([。！？\?][”’])([^，。！？\?])', r'\1\n\2', para)
    para = para.rstrip()
    pieces = [i for i in para.split("\n") if i]
    batch_size = 3
    chucks = [
        " ".join(pieces[i:i + batch_size])
        for i in range(0, len(pieces), batch_size)
    ]
    return chucks


def process_document(file_path):
    """
    Save QA_csv to json.
    Args:
        model: LLM to generate embeddings
        qa_dict: A dict contains Q&A
        save_path: where to save the json file.
    Json format:
        Dict[num,Dict[q:str,a:str,chunk:str,emb:List[float]]
    """
    final_dict = {}
    count = 0
    embedder = SentenceModel('shibing624/text2vec-base-chinese',
                         device=torch.device("cpu"))
    if file_path.endswith(".csv"):
        dataset = pandas.read_csv(file_path)
        questions = dataset["question"]
        answers = dataset["answer"]
        os.makedirs("temp_database", exist_ok=True)
        save_path = os.path.join("temp_database/",
                                 file_path.replace(".csv", ".json"))
        # embedding q+chunk
        for q, a in tqdm(zip(questions, answers)):
            for text in cut_sent(a):
                temp_dict = {}
                temp_dict['q'] = q
                temp_dict['a'] = a
                temp_dict['chunk'] = text
                temp_dict['emb'] = embedder.encode(q + text).tolist()
                final_dict[count] = temp_dict
                count += 1
        # embedding chunk
        for q, a in tqdm(zip(questions, answers)):
            for text in cut_sent(a):
                temp_dict = {}
                temp_dict['q'] = q
                temp_dict['a'] = a
                temp_dict['chunk'] = text
                temp_dict['emb'] = embedder.encode(text).tolist()
                final_dict[count] = temp_dict
                count += 1
        # embedding q
        for q, a in tqdm(zip(questions, answers)):
            temp_dict = {}
            temp_dict['q'] = q
            temp_dict['a'] = a
            temp_dict['chunk'] = a
            temp_dict['emb'] = embedder.encode(q).tolist()
            final_dict[count] = temp_dict
            count += 1
        # embedding q+a
        for q, a in tqdm(zip(questions, answers)):
            temp_dict = {}
            temp_dict['q'] = q
            temp_dict['a'] = a
            temp_dict['chunk'] = a
            temp_dict['emb'] = embedder.encode(q + a).tolist()
            final_dict[count] = temp_dict
            count += 1
        # embedding a
        for q, a in tqdm(zip(questions, answers)):
            temp_dict = {}
            temp_dict['q'] = q
            temp_dict['a'] = a
            temp_dict['chunk'] = a
            temp_dict['emb'] = embedder.encode(a).tolist()
            final_dict[count] = temp_dict
            count += 1
        print(f"finish updating {len(final_dict)} data!")
        with open(save_path, 'w') as f:
            json.dump(final_dict, f, ensure_ascii=False, indent=2)
        return {"knowledge_base": save_path, "type": "QA"}
    else:
        loader = UnstructuredFileLoader(file_path)
        docs = loader.load()
        text_spiltter = CharacterTextSplitter(chunk_size=200,
                                              chunk_overlap=100)
        docs = text_spiltter.split_text(docs[0].page_content)
        os.makedirs("temp_database", exist_ok=True)
        save_path = os.path.join(
            "temp_database/",
            file_path.replace("." + file_path.split(".")[1], ".json"))
        final_dict = {}
        count = 0
        for c in tqdm():
            temp_dict = {}
            temp_dict['chunk'] = c
            temp_dict['emb'] = embedder.encode(c).tolist()
            final_dict[count] = temp_dict
            count += 1
        print(f"finish updating {len(final_dict)} data!")
        with open(save_path, 'w') as f:
            json.dump(final_dict, f, ensure_ascii=False, indent=2)
        return {"knowledge_base": save_path, "type": "UnstructuredFile"}


def load_knowledge_base_qa(path):
    """
    Load json format knowledge base.
    """
    with open(path, 'r') as f:
        data = json.load(f)
    embeddings = []
    questions = []
    answers = []
    chunks = []
    for idx in range(len(data.keys())):
        embeddings.append(data[str(idx)]['emb'])
        questions.append(data[str(idx)]['q'])
        answers.append(data[str(idx)]['a'])
        chunks.append(data[str(idx)]['chunk'])
    embeddings = np.array(embeddings, dtype=np.float32)
    return embeddings, questions, answers, chunks


def load_knowledge_base_UnstructuredFile(path):
    """
    Load json format knowledge base.
    """
    with open(path, 'r') as f:
        data = json.load(f)
    embeddings = []
    chunks = []
    for idx in range(len(data.keys())):
        embeddings.append(data[str(idx)]['emb'])
        chunks.append(data[str(idx)]['chunk'])
    embeddings = np.array(embeddings, dtype=np.float32)
    return embeddings, chunks


def cos_sim(a: torch.Tensor, b: torch.Tensor):
    """
    Computes the cosine similarity cos_sim(a[i], b[j]) for all i and j.
    :return: Matrix with res[i][j]  = cos_sim(a[i], b[j])
    """
    if not isinstance(a, torch.Tensor):
        a = torch.tensor(a)

    if not isinstance(b, torch.Tensor):
        b = torch.tensor(b)

    if len(a.shape) == 1:
        a = a.unsqueeze(0)

    if len(b.shape) == 1:
        b = b.unsqueeze(0)

    a_norm = torch.nn.functional.normalize(a, p=2, dim=1)
    b_norm = torch.nn.functional.normalize(b, p=2, dim=1)
    return torch.mm(a_norm, b_norm.transpose(0, 1))


def matching_a_b(a, b, requirements=None):
    """
    Args:
        inputtext: 待匹配的类目名称
        json_file_path: 类目表路径
        top_k:默认三个最高得分的结果
    Return：
        topk matching_result. List[List] [[top1_name,top2_name,top3_name],[top1_score,top2_score,top3_score]]
    """
    embedder = SentenceModel('shibing624/text2vec-base-chinese',
                         device=torch.device("cpu"))
    a_embedder = embedder.encode(a, convert_to_tensor=True)
    #获取embedder
    b_embeder = embedder.encode(b, convert_to_tensor=True)
    sim_scores = cos_sim(a_embedder, b_embeder)[0]
    return sim_scores


def matching_category(inputtext,
                      forest_name,
                      requirements=None,
                      cat_embedder=None,
                      top_k=3):
    """
    Args:
        inputtext: 待匹配的类目名称
        forest: 搜索树
        top_k:默认三个最高得分的结果
    Return：
        topk matching_result. List[List] [[top1_name,top2_name,top3_name],[top1_score,top2_score,top3_score]]
    """
    #获取embedder
    embedder = SentenceModel('shibing624/text2vec-base-chinese',
                         device=torch.device("cpu"))
    sim_scores = torch.zeros([100])
    if inputtext:
        input_embeder = embedder.encode(inputtext, convert_to_tensor=True)
        sim_scores = cos_sim(input_embeder, cat_embedder)[0]

    #有需求匹配需求，没需求匹配类目
    if requirements:
        requirements = requirements.split(" ")
        requirements_embedder = embedder.encode(requirements,
                                                convert_to_tensor=True)
        req_scores = cos_sim(requirements_embedder, cat_embedder)
        req_scores = torch.mean(req_scores, dim=0)
        # total_scores = req_scores*0.8 + sim_scores*0.2
        total_scores = req_scores
    else:
        total_scores = sim_scores

    top_k_cat = torch.topk(total_scores, k=top_k)
    top_k_score, top_k_idx = top_k_cat[0], top_k_cat[1]
    top_k_name = [forest_name[top_k_idx[i]] for i in range(0, top_k)]

    return [top_k_name, top_k_score.tolist(), top_k_idx]


class Leaf_Node:

    def __init__(self, val) -> None:
        self.val = val
        self.son = []

    def add(self, son):
        self.son.append(son)


def create_forest(csv_file):
    # 储存所有csv关系
    json_list = []
    # 记录节点是否出现
    node_dict = {}
    # 记录当前id
    node_id = 0
    # 存储所有节点
    node_list = []
    name_list = []

    # 将csv里所有关系存进json_list
    with open(csv_file, 'r') as file:
        csv_data = csv.reader(file)
        headers = next(csv_data)  # 获取标题行

        for row in csv_data:
            json_data = {}
            for i in range(len(headers)):
                json_data[headers[i]] = row[i]
            json_list.append(json_data)

    # 将json_list 转化为node_list
    for d in json_list:
        # 读取父类跟子类的名字
        cat_root_name = d['cat_root_name']
        cat_leaf_name = d['cat_leaf_name']
        father_names = cat_root_name.split("/")
        son_names = cat_leaf_name.split("/")

        for father_name in father_names:
            if father_name not in list(node_dict.keys()):
                father = Leaf_Node(father_name)
                node_list.append(father)
                name_list.append(father_name)
                node_dict[father_name] = node_id
                node_id += 1
            else:
                father = node_list[node_dict[father_name]]
            for son_name in son_names:
                if son_name not in list(node_dict.keys()):
                    son = Leaf_Node(son_name)
                    node_list.append(son)
                    node_dict[son_name] = node_id
                    name_list.append(son_name)
                    node_id += 1
                else:
                    son = node_list[node_dict[son_name]]
                if son not in father.son:
                    father.add(son)

    return node_list, name_list


def sample_with_order_preserved(lst, num):
    """在保持原顺序的情况下从列表中随机抽样。"""
    indices = list(range(len(lst)))
    sampled_indices = random.sample(indices, num)
    sampled_indices.sort()  # 保持原顺序
    return [lst[i] for i in sampled_indices]


def limit_values(data, max_values):
    """将字典中的每个键值列表缩减至指定大小，保持原列表中的顺序不变。"""
    for key, values in data.items():
        if len(values) > max_values:
            # 使用带顺序的随机抽样方法限制列表长度
            data[key] = sample_with_order_preserved(values, max_values)
    return data


def limit_keys(data, max_keys):
    """将字典缩减至指定的键数。"""
    keys = list(data.keys())
    if len(keys) > max_keys:
        # 使用带顺序的随机抽样方法限制键的数量
        keys = sample_with_order_preserved(keys, max_keys)
        data = {key: data[key] for key in keys}
    return data


def flatten_dict(nested_dict):
    """
    将字典平坦
    """
    flattened_dict = {}
    for key, value in nested_dict.items():
        if isinstance(value, dict):
            flattened_subdict = flatten_dict(value)
            flattened_dict.update(flattened_subdict)
        else:
            flattened_dict[key] = value
    return flattened_dict


def merge_list(list1, list2):
    for l in list2:
        if l not in list1:
            list1.append(l)
    return list1


def Search_Engines(req):
    #函数：调用搜索引擎，这里调用的粉象api
    #入参 req 类型：str 含义：表示当前需要检索的需求
    #出参 request_items 类型：List 含义：返回的商品需求
    #出参 top_category 类型：List 含义：返回的近似商品
    new_dict = {"keyword": req, "catLeafName": "", "fetchSize": FETSIZE}
    res = requests.post(
        url='https://k8s-api-dev.fenxianglife.com/dev1/fenxiang-ai/search/item',
        json=new_dict)
    user_dict = json.loads(res.text)
    if "data" in user_dict.keys():
        request_items = user_dict["data"]['items']  # 查询到的商品信息JSON
        top_category = user_dict["data"]['topCategories']
        return request_items, top_category
    else:
        return []


def search_with_api(requirements, categery):
    #函数：调用搜索引擎，这里调用的粉象api
    #入参 attachments 类型：dict 含义：message携带的信息
    #出参 request_items 类型：List 含义：搜索得到的商品
    #出参 chat_answer 类型：str 含义：表示回答客户时附加的信息（测试时使用）

    # requirements = attachments["requirements"]
    # all_req = requirements + " " + attachments["category"]
    # request_items,top_category = Search_Engines(all_req)#这里调用搜索引擎
    request_items = []
    all_req_list = requirements.split(" ")  #需求字符串转换为list
    count = 0  #记录减少需求的次数

    while len(request_items) < FETSIZE and len(all_req_list) > 0:
        if count:  #非第一次搜索
            all_req_list.pop(0)  #删除第一个需求
        all_req = (" ").join(all_req_list)  #需求list转换为字符串
        if categery not in all_req_list:
            all_req = all_req + " " + categery
        now_request_items, top_category = Search_Engines(all_req)  #这里调用搜索引擎
        request_items = merge_list(request_items, now_request_items)
        count += 1
    new_top = []
    for category in top_category:
        if "其他" in category or "其它" in category:
            continue
        else:
            new_top.append(category)
    if len(request_items) > FETSIZE:
        request_items = request_items[:FETSIZE]
    return request_items, new_top


def response_to_string(response):
    all = ""
    for data in response:
        all += data.choices[0]['delta'].get(
            'content') if data.choices[0]['delta'].get('content') else ''
    return all


def get_keyword_in_long_temp(keyword, long_memory, temp_memory):
    if keyword in long_memory.keys():
        return long_memory[keyword]
    elif keyword in temp_memory.keys():
        return temp_memory[keyword]
    else:
        return ""


if __name__ == '__main__':
    str = "hello 123 hello"
    x = get_content_between_a_b("hello1", "hello1", str)<|MERGE_RESOLUTION|>--- conflicted
+++ resolved
@@ -29,16 +29,11 @@
 import datetime
 from langchain.document_loaders import UnstructuredFileLoader
 from langchain.text_splitter import CharacterTextSplitter
-<<<<<<< HEAD
-embedder = SentenceModel('shibing624/text2vec-base-chinese',
-                         device=torch.device("cpu"))
-=======
 import string
 import random
 
 def get_code():
     return ''.join(random.sample(string.ascii_letters + string.digits + string.punctuation, 8))
->>>>>>> 929a750f
 
 
 def get_content_between_a_b(start_tag, end_tag, text):
@@ -209,14 +204,6 @@
         messages += chat_history
     if last_prompt:
         messages += [{"role": "system", "content": last_prompt}]
-<<<<<<< HEAD
-    
-    print(messages)
-=======
-    print("========================")
-    print("messages:",messages)
-    print("========================")
->>>>>>> 929a750f
     response = openai.ChatCompletion.create(model=model,
                                             messages=messages,
                                             temperature=temperature,
