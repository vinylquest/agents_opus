# coding=utf-8
# Copyright 2023  The AIWaves Inc. team.

#
# Licensed under the Apache License, Version 2.0 (the "License");
# you may not use this file except in compliance with the License.
# You may obtain a copy of the License at
#
#     http://www.apache.org/licenses/LICENSE-2.0
#
# Unless required by applicable law or agreed to in writing, software
# distributed under the License is distributed on an "AS IS" BASIS,
# WITHOUT WARRANTIES OR CONDITIONS OF ANY KIND, either express or implied.
# See the License for the specific language governing permissions and
# limitations under the License.

"""standard operation procedure of an LLM Autonomous agent"""
from abc import abstractmethod
import json
from utils import *
from component import *
from prompt import *
MIN_CATEGORY_SIM = 0.7
TOY_INFO_PATH =['/home/aiwaves/longli/fenxiang/toy_info.json',"/home/aiwaves/longli/fenxiang/bb_info.json"] #子类目相关知识库的路径

class SOP:
    """
    input:the json of the sop
    output: a sop graph
    """
    def __init__(self,json_path):
        with open(json_path) as f:
            sop = json.load(f)
        self.root = None
        self.nodes = {}
        if "gpt_nodes" in sop:
            gpt_nodes = self.init_gpt_nodes(sop)
            self.nodes.update(gpt_nodes)
        if "tool_nodes" in sop:
            tool_nodes = self.init_tool_nodes(sop)
            self.nodes.update(tool_nodes)
        if "relation" in sop:
            self.init_relation(sop)
        
    
    def init_gpt_nodes(self,sop):
        # node_sop: a list of the node
        node_sop = sop["gpt_nodes"]
        nodes_dict = {}
        for node in node_sop:
            node = node_sop[node]
            name = node["name"]
            node_type = node["node_type"]
            extract_word = node["extract_word"]
            done = node["done"]
            components_dict = self.init_components(node["components"])
            
            now_node = GPTNode(name=name,node_type=node_type,extract_words=extract_word,done=done,components=components_dict)
            nodes_dict[name] = now_node
            if  "root" in node.keys():
                self.root = now_node
        return nodes_dict
            
    def init_tool_nodes(self,sop):
        # node_sop:a list of the node
        node_sop = sop["tool_nodes"]
        nodes_dict = {}
        for node in node_sop:
            node = node_sop[node]
            name = node["name"]
            done = node["done"]
            tool_name = node["tool_name"]
            if tool_name == "MatchNode":
                now_node = MatchNode(name=name,done=done)
            elif tool_name == "SearchNode":
                now_node = SearchNode(name=name,done=done)
            nodes_dict[name] = now_node
            
            if  "root" in node.keys():
                self.root = now_node
        return nodes_dict
            
    def init_components(self,components_dict:dict):
        args_dict = {}
        for key,value in components_dict.items():
            value = components_dict[key]
            if value:
                if key == "style":
                    args_dict["style"] = StyleComponent(value["agent"],value["style"])
                elif key == "task":
                    args_dict["task"] = TaskComponent(value["task"])
                elif key == "rule":
                    args_dict["rule"] = RuleComponent(value["rule"])
                elif key == "demonstration":
                    args_dict["demonstration"] = DemonstrationComponent(value["demonstration"])
                elif key == "input":
                    args_dict["input"] = InputComponent()
                elif key == "tool":
                    args_dict["tool"] = KnowledgeBaseComponent(value["knowledge_base"])
                elif key == "output":
                    args_dict["output"] = OutputComponent(value["output"])
                elif key == "knowledge":
                    if value == "Information_KnowledgeComponent":
                        args_dict["knowledge"] =  Information_KnowledgeComponent()
        return args_dict
                    
    def init_relation(self,sop):
        relation = sop["relation"]
        
        for key,value in relation.items():
            for keyword,next_node in value.items():
                self.nodes[key].next_nodes[keyword] = self.nodes[next_node]
            

<<<<<<< HEAD
class Node():
=======

class GPTNode():
>>>>>>> ee33df0d

    def __init__(self,
                 name:str = None,
                 node_type: str = None,
                 extract_words: str = "",
                 done=False,
                 user_input:str= "",
                 components:dict = {}):
        """the simplist node mainly based on gpt:
            input the prompt,output the response.Afterwards, use response for different operations

        Args:
            tool (Tool, optional): _description_. Defaults to None.
            node_type (str, optional): three type (reponse, extract,judge)  
                                        ---response:return a response
                                        ---extract:return a keyword for memory
                                        ---judge:return the keyword to determine which node for next
            extract_words (str, optional): _description_. Defaults to "".
            next_nodes (dict, optional): _description_. Defaults to {}.
            done (bool, optional):   True:When the program runs to this node, it will be interrupted, allowing the user to input.
            user_input (str, optional): The content you want to agent know. Defaults to "".
            
            components(dict) : Contains the definition of various components
           { 
           "style":{"agent":"" , "style": "" } ,
            *"task"*:{"task":""} , 
            "rule":{"rule":""}, 
            "knowledge" (str): ""
            "demonstration":{"demonstration":[]} , 
            "input":true or false,
            "tool":{tool_name:"",**args} ,
            *"output"*:{"output":""} 
            }
           --style(agent,style) : agent(str):the role of the agent.   style(str):the style of the agent
           --task(task) : task(str):the task of the agent
           --rule(rule) : rule(str):the rule of the agent
           --knowledge(str) : the name of knowledge component
           --demonstration: demenstration(list):the example of answer
           --input : yet have external inputs , always be last input
           --tool(tool_name,**args) : tool_name(str):the name of tool,**args(Dict):the parameters of tool
           --output(output) : output(str):the html wrap of response
        """
        self.prompt = ""
        self.node_type = node_type
        
        self.next_nodes = {}
        
        self.components = components
        self.user_input = user_input
        self.extract_words = extract_words
        self.done = done
        self.name = name
    
    # mainly used for inputcomponent
    def set_user_input(self,user_input):
        self.user_input = user_input

    # get complete prompt
    def get_prompt(self,long_memory={},temp_memory = {}):
        prompt = ""
        last_prompt = ""
        for value in self.components.values():
            if isinstance(value,InputComponent) or isinstance(value,KnowledgeBaseComponent):
                value.user_input = self.user_input
                prompt = prompt +"\n" + value.get_prompt()
            elif isinstance(value,OutputComponent):
                last_prompt += value.get_prompt()
            elif isinstance(value,Information_KnowledgeComponent):
                prompt = prompt +"\n" + value.get_prompt(long_memory,temp_memory)
            else:
                prompt =prompt +"\n" + value.get_prompt()
        return prompt,last_prompt
    

# the base of the toolnode
class ToolNode:
    def __init__(self,name="",done=False):
        self.next_nodes = {}
        self.name = name
        self.done = done
    @abstractmethod
    def func(self,memory):
        pass

class StaticNode(ToolNode):
    def __init__(self, name="",output = "", done=False):
        super().__init__(name, done)
        self.output = output
    def func(self,memory):
        outputdict = {"reponse":self.output,"temp_memory":{},"long_memory":{},"next_node_id" : "0"}
        return outputdict

class MatchNode(ToolNode):
    def __init__(self,name="",done=False):
        super().__init__(name,done)
        
        # create dateset
        self.information_dataset = []
        self.leaf_name = []
        for toy_path in TOY_INFO_PATH:
            with open (toy_path,encoding='utf-8') as json_file:
                data = json.load(json_file)
            for d in data:
                if "/" in d["cat_leaf_name"]:
                    leaf_names = d["cat_leaf_name"].split("/") + [ d["cat_leaf_name"]]
                else:
                    leaf_names = [ d["cat_leaf_name"]]
                for name in leaf_names:
                    self.leaf_name.append(name)
                    new_d = d.copy()
                    new_d["cat_leaf_name"] = name
                    new_d["information"] = flatten_dict(new_d["information"])
                    self.information_dataset.append(new_d)
        self.embedder  = SentenceModel('shibing624/text2vec-base-chinese',device = torch.device("cpu"))
        self.target_embbeding = self.embedder.encode(self.leaf_name, convert_to_tensor=True)

    
    def search_information(self,category,information_dataset):
        """

        Args:
            category (str): Categories that need to be matched in the database
            information_dataset (list): the dateset

        Returns:
            dict: Information on target categories
        """
        knowledge = {}
        for d in information_dataset:
            if category == d["cat_leaf_name"]:
                knowledge = d["information"]
                knowledge = {key: value for key, value in knowledge.items() if (value and key!="相关分类")}
                break         
        return knowledge
    
    
    def func(self,memory):
        """
        return the memory of information and determine the next node
        """
        outputdict = {"reponse":"","temp_memory":{},"long_memory":{},"next_node_id" : "1"}
        
        topk_result = matching_category(memory["extract_category"],self.leaf_name,None,self.target_embbeding,top_k=3)
        top1_score = topk_result[1][0]
        if top1_score > MIN_CATEGORY_SIM:
            outputdict["long_memory"]['category'] = topk_result[0][0]
            information = self.search_information(topk_result[0][0],self.information_dataset)
            information = limit_keys(information,5)
            information = limit_values(information,3)
            outputdict["next_node_id"] = "0"
            outputdict["temp_memory"]["information"] = information
        else:
            outputdict["temp_memory"]["possible_category"] = topk_result[0][0]
        
        return  outputdict
        
        
class SearchNode(ToolNode):
    def __init__(self, name="", done=False):
        super().__init__(name, done)
    
    def func(self,memory):
        """
        return the recommend of the search shop
        """
        outputdict = {"reponse":"","temp_memory":{},"long_memory":{},"next_node_id" : "0"}
        requirements = memory["requirements"]
        category = memory["category"]
        information = memory["information"]
        chat_answer = ""
        
        prompt = prompt_cat_markdown(category,information)
        response  = get_gpt_response_rule(memory["ch_dict"],prompt)
        chat_answer+="\n" + response
        
        
        print(requirements,category)
        
        request_items,top_category = search_with_api(requirements,category)
        if request_items:
            if len(request_items):
                chat_answer += f"""客户关键词为{requirements},子类目为{category},给你推荐产品:\n"""
                for i in range(0,len(request_items)):
                    chat_answer += f"""{str(i+1)}:“{request_items[i]['itemTitle']}，推荐理由如下：”\n"""
            if category in top_category:
                    top_category.remove(category)
            if top_category:
                prompt = prompt_cat_recom_top(top_category)
                response = get_gpt_response_rule(memory["ch_dict"],prompt)
                chat_answer += "\n" + response
        else:
            chat_answer +=  "\n" + "抱歉呢，亲亲，我们目前没有搜索到您需要的商品，您可以继续提出需求方便我们进行搜寻。"
        
        outputdict["response"] = chat_answer
        return outputdict
    
<|MERGE_RESOLUTION|>--- conflicted
+++ resolved
@@ -112,12 +112,8 @@
                 self.nodes[key].next_nodes[keyword] = self.nodes[next_node]
             
 
-<<<<<<< HEAD
-class Node():
-=======
 
 class GPTNode():
->>>>>>> ee33df0d
 
     def __init__(self,
                  name:str = None,
