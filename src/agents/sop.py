--- conflicted
+++ resolved
@@ -75,7 +75,6 @@
         self.system_prompt += component.get_prompt()
 
     def add_component_last(self, component):
-<<<<<<< HEAD
         self.last_prompt += component.get_prompt()
         
     def set_system_prompt(self,prompt):
@@ -183,7 +182,4 @@
     prompt = f"""
     根据上下文，帮我进行<{extract_word}></{extract_word}>的提取
     """
-    return prompt
-=======
-        self.last_prompt += component.get_prompt()
->>>>>>> 489c7048
+    return prompt